"""Tests for asynchronous Python client for aioautomower."""

import json
from dataclasses import fields
<<<<<<< HEAD

=======
from syrupy.assertion import SnapshotAssertion
import pytest
>>>>>>> 5e479de4

from aioautomower.utils import mower_list_to_dictionary_dataclass
from tests import load_fixture

MOWER_ID = "c7233734-b219-4287-a173-08e3643f89f0"


async def test_high_feature_mower() -> None:
    """Test converting a high feature mower."""
    mower_fixture = load_fixture("high_feature_mower.json")
    mower_python = json.loads(mower_fixture)
    mowers = mower_list_to_dictionary_dataclass(mower_python)
    assert mowers[MOWER_ID].battery.battery_percent == 100
    assert mowers[MOWER_ID].stay_out_zones.dirty is False
    print(mowers[MOWER_ID].stay_out_zones)
    assert mowers[MOWER_ID].stay_out_zones.zones is not None
    assert (
        mowers[MOWER_ID]
        .stay_out_zones.zones["81C6EEA2-D139-4FEA-B134-F22A6B3EA403"]
        .name
        == "Springflowers"
    )
    assert (
        mowers[MOWER_ID]
        .stay_out_zones.zones["81C6EEA2-D139-4FEA-B134-F22A6B3EA403"]
        .enabled
        is True
    )
    assert mowers[MOWER_ID].work_areas is not None
    assert mowers[MOWER_ID].work_areas[123456].name == "Front lawn"
    assert mowers[MOWER_ID].work_areas[123456].cutting_height == 50
    assert mowers[MOWER_ID].statistics.cutting_blade_usage_time == 1234
    assert len(mowers[MOWER_ID].positions) != 0


def test_mower_snapshot(snapshot: SnapshotAssertion):
    """Testing a snapshot of a high feature mower."""
    # pylint: disable=duplicate-code
    mower_fixture = load_fixture("high_feature_mower.json")
    mower_python = json.loads(mower_fixture)
    mowers = mower_list_to_dictionary_dataclass(mower_python)
    for field in fields(mowers[MOWER_ID]):
        field_name = field.name
        field_value = getattr(mowers[MOWER_ID], field_name)
        assert field_value == snapshot(name=f"{field_name}")<|MERGE_RESOLUTION|>--- conflicted
+++ resolved
@@ -2,12 +2,7 @@
 
 import json
 from dataclasses import fields
-<<<<<<< HEAD
-
-=======
 from syrupy.assertion import SnapshotAssertion
-import pytest
->>>>>>> 5e479de4
 
 from aioautomower.utils import mower_list_to_dictionary_dataclass
 from tests import load_fixture

--- conflicted
+++ resolved
@@ -50,15 +50,11 @@
     assert automower_api.rest_task.cancelled()
 
 
-<<<<<<< HEAD
-@pytest.mark.benchmark
-=======
 @pytest.mark.parametrize(
     ("mower_data"),
     [("two_mower_data")],
     indirect=True,
 )
->>>>>>> 08dfe263
 @time_machine.travel(datetime(2024, 5, 4, 8, tzinfo=TEST_TZ))
 async def test_post_commands_1(
     automower_client: AbstractAuth, mower_data: dict, mower_tz: zoneinfo.ZoneInfo
@@ -266,10 +262,6 @@
         assert automower_api.rest_task.cancelled()
 
 
-<<<<<<< HEAD
-@pytest.mark.benchmark
-async def test_patch_commands(mock_automower_client_two_mowers: AbstractAuth):
-=======
 @pytest.mark.parametrize(
     ("mower_data"),
     [("two_mower_data")],
@@ -421,7 +413,6 @@
     indirect=True,
 )
 async def test_patch_commands(automower_client: AbstractAuth, mower_data: dict) -> None:
->>>>>>> 08dfe263
     """Test automower session patch commands."""
     automower_api = AutomowerSession(automower_client, poll=True)
     await automower_api.connect()

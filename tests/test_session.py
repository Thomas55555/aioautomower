--- conflicted
+++ resolved
@@ -62,86 +62,6 @@
             f"mowers/{MOWER_ID}/actions", json={"data": {"type": "ResumeSchedule"}}
         )
 
-<<<<<<< HEAD
-    # Test set_datetime with an aware datetime object in TZ UTC
-    await automower_api.commands.set_datetime(
-        MOWER_ID,
-        datetime(2024, 5, 4, 6, 0, 0, 1234, tzinfo=UTC),
-    )
-    mocked_method.assert_called_with(
-        f"mowers/{MOWER_ID}/settings",
-        json={
-            "data": {
-                "type": "settings",
-                "attributes": {
-                    "timer": {
-                        "dateTime": 1714802400,
-                        "timeZone": str(automower_api.mower_tz),
-                    }
-                },
-            }
-        },
-    )
-
-    # Test set_datetime with an aware datetime object
-    await automower_api.commands.set_datetime(
-        MOWER_ID,
-        datetime(2024, 5, 4, 8, 0, 0, 1234, tzinfo=zoneinfo.ZoneInfo("Europe/Berlin")),
-    )
-    mocked_method.assert_called_with(
-        f"mowers/{MOWER_ID}/settings",
-        json={
-            "data": {
-                "type": "settings",
-                "attributes": {
-                    "timer": {
-                        "dateTime": 1714802400,
-                        "timeZone": str(automower_api.mower_tz),
-                    }
-                },
-            }
-        },
-    )
-
-    # Test set_datetime with a naive datetime object
-    await automower_api.commands.set_datetime(
-        MOWER_ID,
-        datetime(2024, 5, 4, 8),
-    )
-    mocked_method.assert_called_with(
-        f"mowers/{MOWER_ID}/settings",
-        json={
-            "data": {
-                "type": "settings",
-                "attributes": {
-                    "timer": {
-                        "dateTime": 1714802400,
-                        "timeZone": str(automower_api.mower_tz),
-                    }
-                },
-            }
-        },
-    )
-
-    # Test set_datetime without datetime object
-    await automower_api.commands.set_datetime(
-        MOWER_ID,
-    )
-    mocked_method.assert_called_with(
-        f"mowers/{MOWER_ID}/settings",
-        json={
-            "data": {
-                "type": "settings",
-                "attributes": {
-                    "timer": {
-                        "dateTime": 1714802400,
-                        "timeZone": str(automower_api.mower_tz),
-                    }
-                },
-            }
-        },
-    )
-=======
         await automower_api.commands.pause_mowing(MOWER_ID)
         mocked_method.assert_called_with(
             f"mowers/{MOWER_ID}/actions",
@@ -201,11 +121,21 @@
         # Test set_datetime with an aware datetime object in TZ UTC
         await automower_api.commands.set_datetime(
             MOWER_ID,
-            datetime(2024, 5, 4, 8, 0, 0, 1234, tzinfo=UTC),
+            datetime(2024, 5, 4, 6, 0, 0, 1234, tzinfo=UTC),
         )
         mocked_method.assert_called_with(
             f"mowers/{MOWER_ID}/settings",
-            json={"data": {"type": "settings", "attributes": {"dateTime": 1714816800}}},
+            json={
+                "data": {
+                    "type": "settings",
+                    "attributes": {
+                        "timer": {
+                            "dateTime": 1714802400,
+                            "timeZone": str(automower_api.mower_tz),
+                        }
+                    },
+                }
+            },
         )
 
         # Test set_datetime with an aware datetime object
@@ -217,9 +147,18 @@
         )
         mocked_method.assert_called_with(
             f"mowers/{MOWER_ID}/settings",
-            json={"data": {"type": "settings", "attributes": {"dateTime": 1714809600}}},
-        )
->>>>>>> 3a463661
+            json={
+                "data": {
+                    "type": "settings",
+                    "attributes": {
+                        "timer": {
+                            "dateTime": 1714802400,
+                            "timeZone": str(automower_api.mower_tz),
+                        }
+                    },
+                }
+            },
+        )
 
         # Test set_datetime with a naive datetime object
         await automower_api.commands.set_datetime(
@@ -228,7 +167,17 @@
         )
         mocked_method.assert_called_with(
             f"mowers/{MOWER_ID}/settings",
-            json={"data": {"type": "settings", "attributes": {"dateTime": 1714809600}}},
+            json={
+                "data": {
+                    "type": "settings",
+                    "attributes": {
+                        "timer": {
+                            "dateTime": 1714802400,
+                            "timeZone": str(automower_api.mower_tz),
+                        }
+                    },
+                }
+            },
         )
 
         # Test set_datetime without datetime object
@@ -237,7 +186,17 @@
         )
         mocked_method.assert_called_with(
             f"mowers/{MOWER_ID}/settings",
-            json={"data": {"type": "settings", "attributes": {"dateTime": 1714809600}}},
+            json={
+                "data": {
+                    "type": "settings",
+                    "attributes": {
+                        "timer": {
+                            "dateTime": 1714802400,
+                            "timeZone": str(automower_api.mower_tz),
+                        }
+                    },
+                }
+            },
         )
 
         await automower_api.commands.set_headlight_mode(

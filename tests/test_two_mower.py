"""Tests for two mowers in aioautomower."""

import asyncio
import contextlib
import json
import zoneinfo
from typing import TYPE_CHECKING
<<<<<<< HEAD
import pytest
from aiohttp import WSMessage, WSMsgType
=======
from unittest.mock import AsyncMock

import pytest
from aiohttp import ClientWebSocketResponse, WSMessage, WSMsgType
>>>>>>> 08dfe263

from aioautomower.auth import AbstractAuth
from aioautomower.session import AutomowerSession

MOWER1_ID = "c7233734-b219-4287-a173-08e3643f89f0"
MOWER2_ID = "1234"


async def test_adding_mower(
    automower_client: AbstractAuth,
    two_mower_data: dict,
    mower_tz: zoneinfo.ZoneInfo,
) -> None:
    """Test adding another mower via websocket."""
    automower_api = AutomowerSession(automower_client, poll=True)
    await automower_api.connect()
    assert len(automower_api.data) == 1, "There should be only one mower"
    automower_api.auth.ws = AsyncMock(spec=ClientWebSocketResponse)
    automower_api.auth.ws.closed = False
    msg_data = {
        "id": "1234",
        "type": "battery-event-v2",
        "attributes": {"battery": {"batteryPercent": "99"}},
    }
    automower_api.auth.ws.receive = AsyncMock(
        side_effect=[
            WSMessage(WSMsgType.TEXT, json.dumps(msg_data).encode(), None),
            asyncio.CancelledError(),
        ]
    )
    automower_client.get_json = AsyncMock(return_value=two_mower_data)
    rest_task = asyncio.create_task(automower_api._rest_task())
    listening_task = asyncio.create_task(automower_api.start_listening())
    await asyncio.sleep(1)
    automower_api.auth.ws.closed = True
    await automower_api.close()
    assert len(automower_api.data) == 2, "Required mowers are not two."

    for t in (rest_task, listening_task):
        t.cancel()
        with contextlib.suppress(asyncio.CancelledError):
            await asyncio.wait_for(t, timeout=1.0)


@pytest.mark.parametrize(
    ("mower_data"),
    [("two_mower_data")],
    indirect=True,
)
async def test_two_mower(automower_client: AbstractAuth, mower_data: dict) -> None:
    """Test converting a high feature mower."""
    automower_api = AutomowerSession(automower_client, poll=True)
    await automower_api.connect()
    assert automower_api.data[MOWER1_ID].battery.battery_percent == 100
    assert automower_api.data[MOWER2_ID].battery.battery_percent == 50
    # Test event of other mower doesn't overwrite the data
    battery_event = {
        "id": "1234",
        "type": "battery-event-v2",
        "attributes": {"battery": {"batteryPercent": "99"}},
    }
    msg2 = WSMessage(
        WSMsgType.TEXT,
        json.dumps(battery_event).encode(),
        None,
    )
    await automower_api._handle_text_message(msg2)
    assert automower_api.data[MOWER1_ID].battery.battery_percent == 100
    assert automower_api.data[MOWER2_ID].battery.battery_percent == 99
    msg_data = {
        "id": "c7233734-b219-4287-a173-08e3643f89f0",
        "type": "battery-event-v2",
        "attributes": {"battery": {"batteryPercent": "50"}},
    }
    msg1 = WSMessage(
        WSMsgType.TEXT,
        json.dumps(msg_data).encode(),
        None,
    )
    await automower_api._handle_text_message(msg1)
    assert automower_api.data[MOWER1_ID].battery.battery_percent == 50
    assert automower_api.data[MOWER2_ID].battery.battery_percent == 99

    await automower_api.close()
    if TYPE_CHECKING:
        assert automower_api.rest_task is not None
    assert automower_api.rest_task.cancelled()<|MERGE_RESOLUTION|>--- conflicted
+++ resolved
@@ -5,15 +5,10 @@
 import json
 import zoneinfo
 from typing import TYPE_CHECKING
-<<<<<<< HEAD
-import pytest
-from aiohttp import WSMessage, WSMsgType
-=======
 from unittest.mock import AsyncMock
 
 import pytest
 from aiohttp import ClientWebSocketResponse, WSMessage, WSMsgType
->>>>>>> 08dfe263
 
 from aioautomower.auth import AbstractAuth
 from aioautomower.session import AutomowerSession

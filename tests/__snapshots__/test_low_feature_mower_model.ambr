# serializer version: 1
# name: test_mower_snapshot[battery]
  dict({
    'battery_percent': 50,
  })
# ---
# name: test_mower_snapshot[calendar]
  dict({
    'tasks': list([
      dict({
        'duration': datetime.timedelta(seconds=2940),
        'friday': False,
        'monday': True,
        'saturday': False,
        'start': datetime.time(2, 0),
        'sunday': False,
        'thursday': False,
        'tuesday': False,
        'wednesday': False,
        'work_area_id': None,
      }),
    ]),
  })
# ---
# name: test_mower_snapshot[capabilities]
  dict({
    'can_confirm_error': False,
    'headlights': False,
    'position': False,
    'stay_out_zones': False,
    'work_areas': False,
  })
# ---
# name: test_mower_snapshot[metadata]
  dict({
    'connected': True,
    'status_dateteime': FakeDatetime(2023, 10, 18, 22, 58, 52, 683000, tzinfo=datetime.timezone.utc),
  })
# ---
# name: test_mower_snapshot[mower]
  dict({
<<<<<<< HEAD
    'activity': 'PARKED_IN_CS',
    'error_code': 1,
    'error_datetime': FakeDatetime(2024, 10, 18, 16, 37, 49, tzinfo=zoneinfo.ZoneInfo(key='America/Regina')),
    'error_datetime_naive': FakeDatetime(2024, 10, 18, 16, 37, 49),
    'error_key': 'outside_working_area',
    'error_timestamp': 1729269469000,
    'inactive_reason': 'NONE',
=======
    'activity': 'parked_in_cs',
    'error_code': 0,
    'error_datetime_naive': None,
    'error_key': None,
    'error_timestamp': 0,
    'inactive_reason': 'none',
>>>>>>> 496b4695
    'is_error_confirmable': False,
    'mode': 'main_area',
    'state': 'restricted',
    'work_area_id': None,
    'work_area_name': None,
  })
# ---
# name: test_mower_snapshot[planner]
  dict({
    'next_start': 1685991600000,
    'next_start_datetime': FakeDatetime(2023, 6, 5, 19, 0, tzinfo=zoneinfo.ZoneInfo(key='America/Regina')),
    'next_start_datetime_naive': FakeDatetime(2023, 6, 5, 19, 0),
    'override': dict({
      'action': 'not_active',
    }),
    'restricted_reason': 'WEEK_SCHEDULE',
  })
# ---
# name: test_mower_snapshot[positions]
  list([
  ])
# ---
# name: test_mower_snapshot[settings]
  dict({
    'cutting_height': None,
    'headlight': dict({
      'mode': None,
    }),
  })
# ---
# name: test_mower_snapshot[statistics]
  dict({
    'cutting_blade_usage_time': None,
    'number_of_charging_cycles': None,
    'number_of_collisions': None,
    'total_charging_time': None,
    'total_cutting_time': None,
    'total_drive_distance': None,
    'total_running_time': None,
    'total_searching_time': None,
  })
# ---
# name: test_mower_snapshot[stay_out_zones]
  None
# ---
# name: test_mower_snapshot[system]
  dict({
    'model': 'Automower Aspire',
    'name': 'Test Mower 1',
    'serial_number': 123,
  })
# ---
# name: test_mower_snapshot[work_area_dict]
  None
# ---
# name: test_mower_snapshot[work_area_names]
  None
# ---
# name: test_mower_snapshot[work_areas]
  None
# ---<|MERGE_RESOLUTION|>--- conflicted
+++ resolved
@@ -39,22 +39,13 @@
 # ---
 # name: test_mower_snapshot[mower]
   dict({
-<<<<<<< HEAD
-    'activity': 'PARKED_IN_CS',
+    'activity': 'parked_in_cs',
     'error_code': 1,
     'error_datetime': FakeDatetime(2024, 10, 18, 16, 37, 49, tzinfo=zoneinfo.ZoneInfo(key='America/Regina')),
     'error_datetime_naive': FakeDatetime(2024, 10, 18, 16, 37, 49),
     'error_key': 'outside_working_area',
     'error_timestamp': 1729269469000,
     'inactive_reason': 'NONE',
-=======
-    'activity': 'parked_in_cs',
-    'error_code': 0,
-    'error_datetime_naive': None,
-    'error_key': None,
-    'error_timestamp': 0,
-    'inactive_reason': 'none',
->>>>>>> 496b4695
     'is_error_confirmable': False,
     'mode': 'main_area',
     'state': 'restricted',

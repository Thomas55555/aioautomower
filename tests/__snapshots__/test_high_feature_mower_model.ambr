# serializer version: 1
# name: test_mower_snapshot[battery]
  dict({
    'battery_percent': 100,
  })
# ---
# name: test_mower_snapshot[calendar]
  dict({
    'events': list([
      dict({
        'end': FakeDatetime(2024, 5, 4, 8, 0),
        'rrule': Recur(freq=<Frequency.WEEKLY: 'WEEKLY'>, until=None, count=None, interval=1, by_weekday=[WeekdayValue(weekday=<Weekday.TUESDAY: 'TU'>, occurrence=None), WeekdayValue(weekday=<Weekday.THURSDAY: 'TH'>, occurrence=None), WeekdayValue(weekday=<Weekday.SATURDAY: 'SA'>, occurrence=None)], by_month_day=[], by_month=[], by_setpos=[]),
        'schedule_no': 2,
        'start': FakeDatetime(2024, 5, 4, 0, 0),
        'uid': '0_480_TU,TH,SA',
        'work_area_id': 0,
        'work_area_name': 'my_lawn',
      }),
      dict({
        'end': FakeDatetime(2024, 5, 7, 0, 0),
        'rrule': Recur(freq=<Frequency.WEEKLY: 'WEEKLY'>, until=None, count=None, interval=1, by_weekday=[WeekdayValue(weekday=<Weekday.MONDAY: 'MO'>, occurrence=None), WeekdayValue(weekday=<Weekday.WEDNESDAY: 'WE'>, occurrence=None), WeekdayValue(weekday=<Weekday.FRIDAY: 'FR'>, occurrence=None)], by_month_day=[], by_month=[], by_setpos=[]),
        'schedule_no': 1,
        'start': FakeDatetime(2024, 5, 6, 19, 0),
        'uid': '1140_300_MO,WE,FR',
        'work_area_id': 123456,
        'work_area_name': 'Front lawn',
      }),
    ]),
    'tasks': list([
      dict({
        'duration': 300,
        'friday': True,
        'monday': True,
        'saturday': False,
        'start': 1140,
        'sunday': False,
        'thursday': False,
        'tuesday': False,
        'wednesday': True,
        'work_area_id': 123456,
<<<<<<< HEAD
        'work_area_name': None,
=======
        'work_area_name': dict({
          'cutting_height': 50,
          'name': 'Front lawn',
        }),
>>>>>>> 40b57a2c
      }),
      dict({
        'duration': 480,
        'friday': False,
        'monday': False,
        'saturday': True,
        'start': 0,
        'sunday': False,
        'thursday': True,
        'tuesday': True,
        'wednesday': False,
        'work_area_id': 0,
<<<<<<< HEAD
        'work_area_name': None,
=======
        'work_area_name': dict({
          'cutting_height': 50,
          'name': 'my_lawn',
        }),
>>>>>>> 40b57a2c
      }),
    ]),
  })
# ---
# name: test_mower_snapshot[capabilities]
  dict({
    'can_confirm_error': True,
    'headlights': True,
    'position': True,
    'stay_out_zones': True,
    'work_areas': True,
  })
# ---
# name: test_mower_snapshot[metadata]
  dict({
    'connected': True,
    'status_dateteime': FakeDatetime(2023, 10, 18, 22, 58, 52, 683000, tzinfo=datetime.timezone.utc),
  })
# ---
# name: test_mower_snapshot[mower]
  dict({
    'activity': 'PARKED_IN_CS',
    'error_code': 0,
    'error_datetime_naive': None,
    'error_key': None,
    'error_timestamp': 0,
    'inactive_reason': 'NONE',
    'is_error_confirmable': False,
    'mode': 'MAIN_AREA',
    'state': 'RESTRICTED',
    'work_area_id': 123456,
    'work_area_name': 'Front lawn',
  })
# ---
# name: test_mower_snapshot[planner]
  dict({
<<<<<<< HEAD
    'mower_tz': 'Europe/Berlin',
    'next_start_datetime': FakeDatetime(2023, 6, 5, 17, 0, tzinfo=datetime.timezone.utc),
=======
    'next_start': 1685991600000,
>>>>>>> 40b57a2c
    'next_start_datetime_naive': FakeDatetime(2023, 6, 5, 19, 0),
    'override': dict({
      'action': 'NOT_ACTIVE',
    }),
    'restricted_reason': 'WEEK_SCHEDULE',
  })
# ---
# name: test_mower_snapshot[positions]
  list([
    dict({
      'latitude': 35.5402913,
      'longitude': -82.5527055,
    }),
    dict({
      'latitude': 35.5407693,
      'longitude': -82.5521503,
    }),
    dict({
      'latitude': 35.5403241,
      'longitude': -82.5522924,
    }),
    dict({
      'latitude': 35.5406973,
      'longitude': -82.5518579,
    }),
    dict({
      'latitude': 35.5404659,
      'longitude': -82.5516567,
    }),
    dict({
      'latitude': 35.5406318,
      'longitude': -82.5515709,
    }),
    dict({
      'latitude': 35.5402477,
      'longitude': -82.5519437,
    }),
    dict({
      'latitude': 35.5403503,
      'longitude': -82.5516889,
    }),
    dict({
      'latitude': 35.5401429,
      'longitude': -82.551536,
    }),
    dict({
      'latitude': 35.5405489,
      'longitude': -82.5512195,
    }),
    dict({
      'latitude': 35.5404005,
      'longitude': -82.5512115,
    }),
    dict({
      'latitude': 35.5405969,
      'longitude': -82.551418,
    }),
    dict({
      'latitude': 35.5403437,
      'longitude': -82.5523917,
    }),
    dict({
      'latitude': 35.5403481,
      'longitude': -82.5520054,
    }),
  ])
# ---
# name: test_mower_snapshot[settings]
  dict({
    'cutting_height': 4,
    'headlight': dict({
      'mode': 'EVENING_ONLY',
    }),
  })
# ---
# name: test_mower_snapshot[statistics]
  dict({
    'cutting_blade_usage_time': 1234,
    'number_of_charging_cycles': 1380,
    'number_of_collisions': 11396,
    'total_charging_time': 4334400,
    'total_cutting_time': 4194000,
    'total_drive_distance': 1780272,
    'total_running_time': 4564800,
    'total_searching_time': 370800,
  })
# ---
# name: test_mower_snapshot[stay_out_zones]
  dict({
    'dirty': False,
    'zones': dict({
      '81C6EEA2-D139-4FEA-B134-F22A6B3EA403': dict({
        'enabled': True,
        'name': 'Springflowers',
      }),
      'AAAAAAAA-BBBB-CCCC-DDDD-123456789101': dict({
        'enabled': False,
        'name': 'Danger Zone',
      }),
    }),
  })
# ---
# name: test_mower_snapshot[system]
  dict({
    'model': '450XH-TEST',
    'name': 'Test Mower 1',
    'serial_number': 123,
  })
# ---
# name: test_mower_snapshot[work_area_dict]
  dict({
    0: 'my_lawn',
    123456: 'Front lawn',
  })
# ---
# name: test_mower_snapshot[work_area_names]
  list([
    'Front lawn',
    'my_lawn',
    'no_work_area_active',
  ])
# ---
# name: test_mower_snapshot[work_areas]
  dict({
    0: dict({
      'cutting_height': 50,
      'name': 'my_lawn',
    }),
    123456: dict({
      'cutting_height': 50,
      'name': 'Front lawn',
    }),
  })
# ---<|MERGE_RESOLUTION|>--- conflicted
+++ resolved
@@ -38,14 +38,7 @@
         'tuesday': False,
         'wednesday': True,
         'work_area_id': 123456,
-<<<<<<< HEAD
         'work_area_name': None,
-=======
-        'work_area_name': dict({
-          'cutting_height': 50,
-          'name': 'Front lawn',
-        }),
->>>>>>> 40b57a2c
       }),
       dict({
         'duration': 480,
@@ -58,14 +51,7 @@
         'tuesday': True,
         'wednesday': False,
         'work_area_id': 0,
-<<<<<<< HEAD
-        'work_area_name': None,
-=======
-        'work_area_name': dict({
-          'cutting_height': 50,
-          'name': 'my_lawn',
-        }),
->>>>>>> 40b57a2c
+        'work_area_name': 'my_lawn',
       }),
     ]),
   })
@@ -102,12 +88,9 @@
 # ---
 # name: test_mower_snapshot[planner]
   dict({
-<<<<<<< HEAD
     'mower_tz': 'Europe/Berlin',
     'next_start_datetime': FakeDatetime(2023, 6, 5, 17, 0, tzinfo=datetime.timezone.utc),
-=======
     'next_start': 1685991600000,
->>>>>>> 40b57a2c
     'next_start_datetime_naive': FakeDatetime(2023, 6, 5, 19, 0),
     'override': dict({
       'action': 'NOT_ACTIVE',

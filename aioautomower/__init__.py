"""Automower library using aiohttp."""
<<<<<<< HEAD
from .rest import *
from .session import AutomowerSession
=======
import logging
import time
from urllib.parse import quote_plus, urlencode

import aiohttp

__version__ = "dev"

_LOGGER = logging.getLogger(__name__)


AUTH_API_URL = "https://api.authentication.husqvarnagroup.dev/v1/oauth2/token"
TOKEN_URL = "https://api.authentication.husqvarnagroup.dev/v1/token"
AUTH_HEADERS = {
    "Content-Type": "application/x-www-form-urlencoded",
    "Accept": "application/json",
}

MOWER_API_BASE_URL = "https://api.amc.husqvarna.dev/v1/mowers/"

timeout = aiohttp.ClientTimeout(total=10)


class TokenError(Exception):
    """Raised when Husqvarna Authentication API request ended in error 400."""

    def __init__(self, status: str):
        """Initialize."""
        super().__init__(status)
        self.status = status


class TokenRefreshError(Exception):
    """Raised when Husqvarna Authentication API is not able to refresh the token (Error 400 or 404)."""

    def __init__(self, status: str):
        """Initialize."""
        super().__init__(status)
        self.status = status


class TokenValidationError(Exception):
    """Raised when Husqvarna Authentication API token request ended in error 404. The reason might be an invalid token or that a refresh is needed"""

    def __init__(self, status: str):
        """Initialize."""
        super().__init__(status)
        self.status = status


class GetAccessToken:
    """Class to get an acces token from the Authentication API."""

    def __init__(self, api_key, username, password):
        """Initialize the Auth-API and store the auth so we can make requests."""
        self.username = username
        self.password = password
        self.api_key = api_key
        self.auth_data = urlencode(
            {
                "client_id": self.api_key,
                "grant_type": "password",
                "username": self.username,
                "password": self.password,
            },
            quote_via=quote_plus,
        )

    async def async_get_access_token(self):
        """Return the token."""
        async with aiohttp.ClientSession(headers=AUTH_HEADERS) as session:
            async with session.post(AUTH_API_URL, data=self.auth_data) as resp:
                _LOGGER.debug("Resp.status get access token: %i", resp.status)
                if resp.status == 200:
                    result = await resp.json(encoding="UTF-8")
                    result["expires_at"] = result["expires_in"] + time.time()
                if resp.status >= 400:
                    raise TokenError(
                        f"The token is invalid, respone from Husqvarna Automower API: {resp.status}"
                    )
        result["status"] = resp.status
        return result


class RefreshAccessToken:
    """Class to renew the Access Token."""

    def __init__(self, api_key, refresh_token):
        """Initialize the Auth-API and store the auth so we can make requests."""
        self.api_key = api_key
        self.refresh_token = refresh_token
        self.auth_data = urlencode(
            {
                "client_id": self.api_key,
                "grant_type": "refresh_token",
                "refresh_token": self.refresh_token,
            },
            quote_via=quote_plus,
        )

    async def async_refresh_access_token(self):
        """Return the refresh token."""
        async with aiohttp.ClientSession(headers=AUTH_HEADERS) as session:
            async with session.post(AUTH_API_URL, data=self.auth_data) as resp:
                _LOGGER.debug("Resp.status refresh token: %i", resp.status)
                if resp.status == 200:
                    result = await resp.json(encoding="UTF-8")
                    result["expires_at"] = result["expires_in"] + time.time()
                    result["status"] = resp.status
                    return result
                if resp.status in [400, 404]:
                    raise TokenRefreshError(
                        f"The token cannot be refreshed, respone from Husqvarna Automower API: {resp.status}, {resp.reason}"
                    )


class ValidateAccessToken:
    """Class to validate the Access Token."""

    def __init__(self, api_key, access_token, provider):
        """Initialize the Auth-API and store the auth so we can make requests."""
        self.api_key = api_key
        self.access_token = access_token
        self.provider = provider
        self.token_url = f"{TOKEN_URL}/{self.access_token}"
        self.token_headers = {
            "Authorization-Provider": "{0}".format(self.provider),
            "Accept": "application/json",
            "X-Api-Key": "{0}".format(self.api_key),
        }

    async def async_validate_access_token(self):
        """Returns information about the current token."""
        async with aiohttp.ClientSession(headers=self.token_headers) as session:
            async with session.get(self.token_url) as resp:
                _LOGGER.debug("Resp.status validate token: %i", resp.status)
                if resp.status == 200:
                    result = await resp.json(encoding="UTF-8")
                if resp.status == 404:
                    raise TokenValidationError(
                        f"The token is probably expired or invalid, respone from Husqvarna Automower API: {resp.status}"
                    )
        result["status"] = resp.status
        return result


class GetMowerData:
    """Class to communicate with the Automower Connect API."""

    def __init__(self, api_key, access_token, provider, token_type):
        """Initialize the Communication API to get data."""
        self.api_key = api_key
        self.access_token = access_token
        self.provider = provider
        self.token_type = token_type
        self.mower_headers = {
            "Authorization": "{0} {1}".format(self.token_type, self.access_token),
            "Authorization-Provider": "{0}".format(self.provider),
            "Content-Type": "application/vnd.api+json",
            "X-Api-Key": "{0}".format(self.api_key),
        }

    async def async_mower_state(self):
        """Return the mowers data as a list of mowers."""
        async with aiohttp.ClientSession(
            headers=self.mower_headers, timeout=timeout
        ) as session:
            async with session.get(MOWER_API_BASE_URL) as resp:
                _LOGGER.debug("Resp.status mower data: %i", resp.status)
                if resp.status == 200:
                    result = await resp.json(encoding="UTF-8")
                if resp.status >= 400:
                    resp.raise_for_status()
        result["status"] = resp.status
        return result


class Return:
    """Class to send commands to the Automower Connect API."""

    def __init__(self, api_key, access_token, provider, token_type, mower_id, payload):
        """Initialize the API and store the auth so we can send commands."""
        self.api_key = api_key
        self.access_token = access_token
        self.provider = provider
        self.token_type = token_type
        self.mower_id = mower_id
        self.mower_headers = {
            "Authorization": "{0} {1}".format(self.token_type, self.access_token),
            "Authorization-Provider": "{0}".format(self.provider),
            "Content-Type": "application/vnd.api+json",
            "accept": "*/*",
            "X-Api-Key": "{0}".format(self.api_key),
        }
        self.mower_action_url = f"{MOWER_API_BASE_URL}{self.mower_id}/actions"
        self.payload = payload

    async def async_mower_command(self):
        """Send a payload to the mower to execute a command."""
        async with aiohttp.ClientSession(headers=self.mower_headers) as session:
            async with session.post(self.mower_action_url, data=self.payload) as resp:
                result = await session.close()
        _LOGGER.debug("Sent payload: %s", self.payload)
        _LOGGER.debug("Resp status mower command: %s", resp.status)
        return resp.status


class DeleteAccessToken:
    """Class to invalidate an access token."""

    def __init__(self, api_key, provider, access_token):
        """Initialize the Auth-API and store the auth so we can make requests."""
        self.api_key = api_key
        self.provider = provider
        self.delete_headers = {
            "Authorization-Provider": "{0}".format(self.provider),
            "X-Api-Key": "{0}".format(self.api_key),
            "Accept": "application/json",
        }
        self.access_token = access_token
        self.delete_url = f"{TOKEN_URL}/{self.access_token}"

    async def async_delete_access_token(self):
        """Delete the token."""
        async with aiohttp.ClientSession(headers=self.delete_headers) as session:
            async with session.delete(self.delete_url) as resp:
                _LOGGER.debug("Resp.status delete token: %i", resp.status)
                if resp.status == 204:
                    result = await resp.json(encoding="UTF-8")
                if resp.status >= 400:
                    resp.raise_for_status()
        return result
>>>>>>> 011647f7
<|MERGE_RESOLUTION|>--- conflicted
+++ resolved
@@ -1,238 +1,5 @@
 """Automower library using aiohttp."""
-<<<<<<< HEAD
 from .rest import *
 from .session import AutomowerSession
-=======
-import logging
-import time
-from urllib.parse import quote_plus, urlencode
 
-import aiohttp
-
-__version__ = "dev"
-
-_LOGGER = logging.getLogger(__name__)
-
-
-AUTH_API_URL = "https://api.authentication.husqvarnagroup.dev/v1/oauth2/token"
-TOKEN_URL = "https://api.authentication.husqvarnagroup.dev/v1/token"
-AUTH_HEADERS = {
-    "Content-Type": "application/x-www-form-urlencoded",
-    "Accept": "application/json",
-}
-
-MOWER_API_BASE_URL = "https://api.amc.husqvarna.dev/v1/mowers/"
-
-timeout = aiohttp.ClientTimeout(total=10)
-
-
-class TokenError(Exception):
-    """Raised when Husqvarna Authentication API request ended in error 400."""
-
-    def __init__(self, status: str):
-        """Initialize."""
-        super().__init__(status)
-        self.status = status
-
-
-class TokenRefreshError(Exception):
-    """Raised when Husqvarna Authentication API is not able to refresh the token (Error 400 or 404)."""
-
-    def __init__(self, status: str):
-        """Initialize."""
-        super().__init__(status)
-        self.status = status
-
-
-class TokenValidationError(Exception):
-    """Raised when Husqvarna Authentication API token request ended in error 404. The reason might be an invalid token or that a refresh is needed"""
-
-    def __init__(self, status: str):
-        """Initialize."""
-        super().__init__(status)
-        self.status = status
-
-
-class GetAccessToken:
-    """Class to get an acces token from the Authentication API."""
-
-    def __init__(self, api_key, username, password):
-        """Initialize the Auth-API and store the auth so we can make requests."""
-        self.username = username
-        self.password = password
-        self.api_key = api_key
-        self.auth_data = urlencode(
-            {
-                "client_id": self.api_key,
-                "grant_type": "password",
-                "username": self.username,
-                "password": self.password,
-            },
-            quote_via=quote_plus,
-        )
-
-    async def async_get_access_token(self):
-        """Return the token."""
-        async with aiohttp.ClientSession(headers=AUTH_HEADERS) as session:
-            async with session.post(AUTH_API_URL, data=self.auth_data) as resp:
-                _LOGGER.debug("Resp.status get access token: %i", resp.status)
-                if resp.status == 200:
-                    result = await resp.json(encoding="UTF-8")
-                    result["expires_at"] = result["expires_in"] + time.time()
-                if resp.status >= 400:
-                    raise TokenError(
-                        f"The token is invalid, respone from Husqvarna Automower API: {resp.status}"
-                    )
-        result["status"] = resp.status
-        return result
-
-
-class RefreshAccessToken:
-    """Class to renew the Access Token."""
-
-    def __init__(self, api_key, refresh_token):
-        """Initialize the Auth-API and store the auth so we can make requests."""
-        self.api_key = api_key
-        self.refresh_token = refresh_token
-        self.auth_data = urlencode(
-            {
-                "client_id": self.api_key,
-                "grant_type": "refresh_token",
-                "refresh_token": self.refresh_token,
-            },
-            quote_via=quote_plus,
-        )
-
-    async def async_refresh_access_token(self):
-        """Return the refresh token."""
-        async with aiohttp.ClientSession(headers=AUTH_HEADERS) as session:
-            async with session.post(AUTH_API_URL, data=self.auth_data) as resp:
-                _LOGGER.debug("Resp.status refresh token: %i", resp.status)
-                if resp.status == 200:
-                    result = await resp.json(encoding="UTF-8")
-                    result["expires_at"] = result["expires_in"] + time.time()
-                    result["status"] = resp.status
-                    return result
-                if resp.status in [400, 404]:
-                    raise TokenRefreshError(
-                        f"The token cannot be refreshed, respone from Husqvarna Automower API: {resp.status}, {resp.reason}"
-                    )
-
-
-class ValidateAccessToken:
-    """Class to validate the Access Token."""
-
-    def __init__(self, api_key, access_token, provider):
-        """Initialize the Auth-API and store the auth so we can make requests."""
-        self.api_key = api_key
-        self.access_token = access_token
-        self.provider = provider
-        self.token_url = f"{TOKEN_URL}/{self.access_token}"
-        self.token_headers = {
-            "Authorization-Provider": "{0}".format(self.provider),
-            "Accept": "application/json",
-            "X-Api-Key": "{0}".format(self.api_key),
-        }
-
-    async def async_validate_access_token(self):
-        """Returns information about the current token."""
-        async with aiohttp.ClientSession(headers=self.token_headers) as session:
-            async with session.get(self.token_url) as resp:
-                _LOGGER.debug("Resp.status validate token: %i", resp.status)
-                if resp.status == 200:
-                    result = await resp.json(encoding="UTF-8")
-                if resp.status == 404:
-                    raise TokenValidationError(
-                        f"The token is probably expired or invalid, respone from Husqvarna Automower API: {resp.status}"
-                    )
-        result["status"] = resp.status
-        return result
-
-
-class GetMowerData:
-    """Class to communicate with the Automower Connect API."""
-
-    def __init__(self, api_key, access_token, provider, token_type):
-        """Initialize the Communication API to get data."""
-        self.api_key = api_key
-        self.access_token = access_token
-        self.provider = provider
-        self.token_type = token_type
-        self.mower_headers = {
-            "Authorization": "{0} {1}".format(self.token_type, self.access_token),
-            "Authorization-Provider": "{0}".format(self.provider),
-            "Content-Type": "application/vnd.api+json",
-            "X-Api-Key": "{0}".format(self.api_key),
-        }
-
-    async def async_mower_state(self):
-        """Return the mowers data as a list of mowers."""
-        async with aiohttp.ClientSession(
-            headers=self.mower_headers, timeout=timeout
-        ) as session:
-            async with session.get(MOWER_API_BASE_URL) as resp:
-                _LOGGER.debug("Resp.status mower data: %i", resp.status)
-                if resp.status == 200:
-                    result = await resp.json(encoding="UTF-8")
-                if resp.status >= 400:
-                    resp.raise_for_status()
-        result["status"] = resp.status
-        return result
-
-
-class Return:
-    """Class to send commands to the Automower Connect API."""
-
-    def __init__(self, api_key, access_token, provider, token_type, mower_id, payload):
-        """Initialize the API and store the auth so we can send commands."""
-        self.api_key = api_key
-        self.access_token = access_token
-        self.provider = provider
-        self.token_type = token_type
-        self.mower_id = mower_id
-        self.mower_headers = {
-            "Authorization": "{0} {1}".format(self.token_type, self.access_token),
-            "Authorization-Provider": "{0}".format(self.provider),
-            "Content-Type": "application/vnd.api+json",
-            "accept": "*/*",
-            "X-Api-Key": "{0}".format(self.api_key),
-        }
-        self.mower_action_url = f"{MOWER_API_BASE_URL}{self.mower_id}/actions"
-        self.payload = payload
-
-    async def async_mower_command(self):
-        """Send a payload to the mower to execute a command."""
-        async with aiohttp.ClientSession(headers=self.mower_headers) as session:
-            async with session.post(self.mower_action_url, data=self.payload) as resp:
-                result = await session.close()
-        _LOGGER.debug("Sent payload: %s", self.payload)
-        _LOGGER.debug("Resp status mower command: %s", resp.status)
-        return resp.status
-
-
-class DeleteAccessToken:
-    """Class to invalidate an access token."""
-
-    def __init__(self, api_key, provider, access_token):
-        """Initialize the Auth-API and store the auth so we can make requests."""
-        self.api_key = api_key
-        self.provider = provider
-        self.delete_headers = {
-            "Authorization-Provider": "{0}".format(self.provider),
-            "X-Api-Key": "{0}".format(self.api_key),
-            "Accept": "application/json",
-        }
-        self.access_token = access_token
-        self.delete_url = f"{TOKEN_URL}/{self.access_token}"
-
-    async def async_delete_access_token(self):
-        """Delete the token."""
-        async with aiohttp.ClientSession(headers=self.delete_headers) as session:
-            async with session.delete(self.delete_url) as resp:
-                _LOGGER.debug("Resp.status delete token: %i", resp.status)
-                if resp.status == 204:
-                    result = await resp.json(encoding="UTF-8")
-                if resp.status >= 400:
-                    resp.raise_for_status()
-        return result
->>>>>>> 011647f7
+__version__ = "dev"
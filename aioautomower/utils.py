--- conflicted
+++ resolved
@@ -3,13 +3,10 @@
 import logging
 import time
 from urllib.parse import quote_plus, urlencode
-<<<<<<< HEAD
 from uuid import UUID
 from typing import cast, Mapping, Any
-=======
 import datetime
 import zoneinfo
->>>>>>> 0976f33b
 import aiohttp
 import jwt
 from .const import AUTH_API_REVOKE_URL, AUTH_API_TOKEN_URL, AUTH_HEADERS

"""Models for Automower Connect API - Mower."""

from dataclasses import dataclass, field
from datetime import datetime
from enum import StrEnum
from re import sub

from mashumaro import DataClassDictMixin, field_options

from .utils import convert_timestamp_to_aware_datetime

ERRORCODES = {
    0: "Unexpected error",
    1: "Outside working area",
    2: "No loop signal",
    3: "Wrong loop signal",
    4: "Loop sensor problem, front",
    5: "Loop sensor problem, rear",
    6: "Loop sensor problem, left",
    7: "Loop sensor problem, right",
    8: "Wrong PIN code",
    9: "Trapped",
    10: "Upside down",
    11: "Low battery",
    12: "Empty battery",
    13: "No drive",
    14: "Mower lifted",
    15: "Lifted",
    16: "Stuck in charging station",
    17: "Charging station blocked",
    18: "Collision sensor problem, rear",
    19: "Collision sensor problem, front",
    20: "Wheel motor blocked, right",
    21: "Wheel motor blocked, left",
    22: "Wheel drive problem, right",
    23: "Wheel drive problem, left",
    24: "Cutting system blocked",
    25: "Cutting system blocked",
    26: "Invalid sub-device combination",
    27: "Settings restored",
    28: "Memory circuit problem",
    29: "Slope too steep",
    30: "Charging system problem",
    31: "STOP button problem",
    32: "Tilt sensor problem",
    33: "Mower tilted",
    34: "Cutting stopped - slope too steep",
    35: "Wheel motor overloaded, right",
    36: "Wheel motor overloaded, left",
    37: "Charging current too high",
    38: "Electronic problem",
    39: "Cutting motor problem",
    40: "Limited cutting height range",
    41: "Unexpected cutting height adj",
    42: "Limited cutting height range",
    43: "Cutting height problem, drive",
    44: "Cutting height problem, curr",
    45: "Cutting height problem, dir",
    46: "Cutting height blocked",
    47: "Cutting height problem",
    48: "No response from charger",
    49: "Ultrasonic problem",
    50: "Guide 1 not found",
    51: "Guide 2 not found",
    52: "Guide 3 not found",
    53: "GPS navigation problem",
    54: "Weak GPS signal",
    55: "Difficult finding home",
    56: "Guide calibration accomplished",
    57: "Guide calibration failed",
    58: "Temporary battery problem",
    59: "Temporary battery problem",
    60: "Temporary battery problem",
    61: "Temporary battery problem",
    62: "Battery restriction due to ambient temperature",
    63: "Temporary battery problem",
    64: "Temporary battery problem",
    65: "Temporary battery problem",
    66: "Battery problem",
    67: "Battery problem",
    68: "Temporary battery problem",
    69: "Alarm! Mower switched off",
    70: "Alarm! Mower stopped",
    71: "Alarm! Mower lifted",
    72: "Alarm! Mower tilted",
    73: "Alarm! Mower in motion",
    74: "Alarm! Outside geofence",
    75: "Connection changed",
    76: "Connection NOT changed",
    77: "Com board not available",
    78: "Slipped - Mower has Slipped.Situation not solved with moving pattern",
    79: "Invalid battery combination - Invalid combination of different battery types.",
    80: "Cutting system imbalance    Warning",
    81: "Safety function faulty",
    82: "Wheel motor blocked, rear right",
    83: "Wheel motor blocked, rear left",
    84: "Wheel drive problem, rear right",
    85: "Wheel drive problem, rear left",
    86: "Wheel motor overloaded, rear right",
    87: "Wheel motor overloaded, rear left",
    88: "Angular sensor problem",
    89: "Invalid system configuration",
    90: "No power in charging station",
    91: "Switch cord problem",
    92: "Work area not valid",
    93: "No accurate position from satellites",
    94: "Reference station communication problem",
    95: "Folding sensor activated",
    96: "Right brush motor overloaded",
    97: "Left brush motor overloaded",
    98: "Ultrasonic Sensor 1 defect",
    99: "Ultrasonic Sensor 2 defect",
    100: "Ultrasonic Sensor 3 defect",
    101: "Ultrasonic Sensor 4 defect",
    102: "Cutting drive motor 1 defect",
    103: "Cutting drive motor 2 defect",
    104: "Cutting drive motor 3 defect",
    105: "Lift Sensor defect",
    106: "Collision sensor defect",
    107: "Docking sensor defect",
    108: "Folding cutting deck sensor defect",
    109: "Loop sensor defect",
    110: "Collision sensor error",
    111: "No confirmed position",
    112: "Cutting system major imbalance",
    113: "Complex working area",
    114: "Too high discharge current",
    115: "Too high internal current",
    116: "High charging power loss",
    117: "High internal power loss",
    118: "Charging system problem",
    119: "Zone generator problem",
    120: "Internal voltage error",
    121: "High internal temperature",
    122: "CAN error",
    123: "Destination not reachable",
    701: "Connectivity problem",
    702: "Connectivity settings restored",
    703: "Connectivity problem",
    704: "Connectivity problem",
    705: "Connectivity problem",
    706: "Poor signal quality",
    707: "SIM card requires PIN",
    708: "SIM card locked",
    709: "SIM card not found",
    710: "SIM card locked",
    711: "SIM card locked",
    712: "SIM card locked",
    713: "Geofence problem",
    714: "Geofence problem",
    715: "Connectivity problem",
    716: "Connectivity problem",
    717: "SMS could not be sent",
    724: "Communication circuit board SW must be updated",
}


<<<<<<< HEAD
class InactiveReasons(StrEnum):
    """Inactive reasons why the mower is not working."""

    NONE = "none"
    PLANNING = "planning"
    SEARCHING_FOR_SATELLITES = "searching_for_satellites"
=======
class MowerActivities(StrEnum):
    """Mower activities of a lawn mower."""

    UNKNOWN = "unknown"
    NOT_APPLICABLE = "not_applicable"
    MOWING = "mowing"
    GOING_HOME = "going_home"
    CHARGING = "charging"
    LEAVING = "leaving"
    PARKED_IN_CS = "parked_in_cs"
    STOPPED_IN_GARDEN = "stopped_in_garden"


class MowerModes(StrEnum):
    """Mower activities of a lawn mower."""

    MAIN_AREA = "main_area"
    DEMO = "demo"
    SECONDARY_AREA = "secondary_area"
    HOME = "home"
    UNKNOWN = "unknown"


class MowerStates(StrEnum):
    """Mower states of a lawn mower."""

    FATAL_ERROR = "fatal_error"
    ERROR = "error"
    ERROR_AT_POWER_UP = "error_at_power_up"
    NOT_APPLICABLE = "not_applicable"
    UNKNOWN = "unknown"
    STOPPED = "stopped"
    OFF = "off"
    PAUSED = "paused"
    IN_OPERATION = "in_operation"
    WAIT_UPDATING = "wait_updating"
    WAIT_POWER_UP = "wait_power_up"
    RESTRICTED = "restricted"
>>>>>>> 798f035c


@dataclass
class Mower(DataClassDictMixin):
    """Information about the mowers current status."""

    mode: MowerModes = field(
        metadata=field_options(deserialize=lambda x: MowerModes(x.lower()))
    )
    activity: MowerActivities = field(
        metadata=field_options(deserialize=lambda x: MowerActivities(x.lower()))
    )
    state: MowerStates = field(
        metadata=field_options(deserialize=lambda x: MowerStates(x.lower()))
    )
    error_code: int = field(metadata=field_options(alias="errorCode"))
    error_key: str | None = field(
        metadata=field_options(
            deserialize=lambda x: None if x == 0 else snake_case(ERRORCODES.get(x)),
            alias="errorCode",
        )
    )
    error_datetime: datetime | None = field(
        metadata=field_options(
            deserialize=convert_timestamp_to_aware_datetime,
            alias="errorCodeTimestamp",
        ),
    )
    inactive_reason: InactiveReasons = field(
        metadata=field_options(
            alias="inactiveReason", deserialize=lambda x: InactiveReasons(x.lower())
        ),
    )
    is_error_confirmable: bool = field(
        metadata=field_options(alias="isErrorConfirmable"), default=False
    )
    work_area_id: int | None = field(
        metadata=field_options(alias="workAreaId"), default=None
    )
    work_area_name: str | None = field(init=False, default=None)

    def __post_init__(self) -> None:
        """Initialize work_area_name to None for later external setting."""
        self.work_area_name = None


def snake_case(string: str | None) -> str:
    """Convert an error text to snake case."""
    if string is None:
        raise TypeError
    return "_".join(
        sub(
            "([A-Z][a-z][,]+)",
            r" \1",
            sub(
                "([A-Z]+)",
                r" \1",
                string.replace("-", " ")
                .replace(",", "")
                .replace(".", "")
                .replace("!", ""),
            ),
        ).split()
    ).lower()


def error_key_list() -> list[str]:
    """Create a list with all possible error keys."""
    codes = [snake_case(error_text) for error_text in ERRORCODES.values()]
    return sorted(codes)


def error_key_dict() -> dict[str, str]:
    """Create a dictionary with error keys and a human friendly text."""
    codes = {}
    for error_text in ERRORCODES.values():
        codes[snake_case(error_text)] = error_text
    return codes<|MERGE_RESOLUTION|>--- conflicted
+++ resolved
@@ -155,14 +155,14 @@
 }
 
 
-<<<<<<< HEAD
 class InactiveReasons(StrEnum):
     """Inactive reasons why the mower is not working."""
 
     NONE = "none"
     PLANNING = "planning"
     SEARCHING_FOR_SATELLITES = "searching_for_satellites"
-=======
+
+    
 class MowerActivities(StrEnum):
     """Mower activities of a lawn mower."""
 
@@ -201,7 +201,6 @@
     WAIT_UPDATING = "wait_updating"
     WAIT_POWER_UP = "wait_power_up"
     RESTRICTED = "restricted"
->>>>>>> 798f035c
 
 
 @dataclass

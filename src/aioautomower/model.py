--- conflicted
+++ resolved
@@ -13,11 +13,8 @@
 )
 from ical.timespan import Timespan
 from mashumaro import DataClassDictMixin, field_options
-<<<<<<< HEAD
 from mashumaro.config import BaseConfig
 from mashumaro.types import SerializationStrategy
-=======
->>>>>>> ff2e868e
 
 from .const import ERRORCODES, DayOfWeek, ProgramFrequency
 from .timeline import ProgramEvent, ProgramTimeline, create_recurrence
@@ -121,19 +118,6 @@
     sub: str
 
 
-<<<<<<< HEAD
-class RecurSerializationStrategy(SerializationStrategy):
-    """SerializationStrategy for Recur object."""
-
-    def serialize(self, value: Recur) -> str:
-        """Serialize the a Recur object to a string."""
-        return Recur.as_rrule_str(value)
-
-    def deserialize(self, value: str) -> Recur:
-        """Deserialize a string to a Recur object."""
-        return Recur.from_rrule(value)
-
-
 class TimeSerializationStrategy(SerializationStrategy):
     """SerializationStrategy for Recur object."""
 
@@ -160,8 +144,6 @@
         return timedelta(minutes=value)
 
 
-=======
->>>>>>> ff2e868e
 @dataclass
 class System(DataClassDictMixin):
     """System information about a Automower."""

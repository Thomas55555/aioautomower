--- conflicted
+++ resolved
@@ -41,11 +41,7 @@
 
     __slots__ = (
         "_data",
-<<<<<<< HEAD
-        "_lock",
         "_on_ws_ready",
-=======
->>>>>>> 7eca996d
         "auth",
         "commands",
         "current_mowers",
@@ -88,13 +84,8 @@
         self.poll = poll
         self.pong_cbs: list[Callable[[datetime.datetime], None]] = []
         self.rest_task: asyncio.Task[None] | None = None
-<<<<<<< HEAD
         self.current_mowers: set[str] = set()
-        self._lock = asyncio.Lock()
         self._on_ws_ready: Callable[[], None] | None = None
-=======
-
->>>>>>> 7eca996d
         _LOGGER.debug("self.mower_tz: %s", self.mower_tz)
 
     def register_data_callback(

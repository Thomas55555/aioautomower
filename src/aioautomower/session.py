"""Module to connect to Automower with websocket."""

import asyncio
import contextlib
import datetime
import logging
from dataclasses import dataclass
from typing import Any, Literal, Mapping

from aiohttp import WSMsgType

from .auth import AbstractAuth
from .const import EVENT_TYPES, REST_POLL_CYCLE
from .exceptions import NoDataAvailableException, TimeoutException
from .model import HeadlightModes, MowerAttributes
from .utils import mower_list_to_dictionary_dataclass

_LOGGER = logging.getLogger(__name__)


@dataclass
class AutomowerEndpoint:
    """Endpoint URLs for the AutomowerConnect API."""

    mowers = "mowers/"
    "List data for all mowers linked to a user."

    actions = "mowers/{mower_id}/actions"
    "Accepts actions to control a mower linked to a user."

    calendar = "mowers/{mower_id}/calendar"
    "Update the calendar on the mower."

    settings = "mowers/{mower_id}/settings"
    "Update the settings on the mower."

    stay_out_zones = "mowers/{mower_id}/stayOutZones/{stay_out_id}"
    "Enable or disable the stay-out zone."

    work_area_cutting_height = "mowers/{mower_id}/workAreas/{work_area_id}"
    "This will update cutting height on the work area."

    work_area_calendar = "mowers/{mower_id}/workAreas/{work_area_id}/calendar"
    "Update the calendar for a work area on the mower."

    error_confirm = "mowers/{mower_id}/errors/confirm"
    "Confirm mower non-fatal error"


class AutomowerSession:
    """Automower API to communicate with an Automower.

    The `AutomowerSession` is the primary API service for this library. It supports
    operations like getting a status or sending commands.
    """

    # pylint: disable=too-many-instance-attributes
    # pylint: disable=too-many-nested-blocks
    # pylint: disable=too-many-public-methods

    def __init__(
        self,
        auth: AbstractAuth,
        poll: bool = False,
    ) -> None:
        """Create a session.

        :param class auth: The AbstractAuth class from aioautomower.auth.
        :param bool poll: Poll data with rest if True.
        """
        self._data: Mapping[Any, Any] = {}
        self.auth = auth
        self.pong_cbs: list = []
        self.data_update_cbs: list = []
        self.data: dict[str, MowerAttributes] = {}
        self.last_ws_message: datetime.datetime
        self.loop = asyncio.get_running_loop()
        self.poll = poll
        self.rest_task: asyncio.Task | None = None
        self.token = None
        self.token_task = None
        self.token_update_cbs: list = []

    def register_data_callback(self, callback) -> None:
        """Register a data update callback."""
        if callback not in self.data_update_cbs:
            self.data_update_cbs.append(callback)

    def _schedule_data_callback(self, cb) -> None:
        """Schedule a data callback."""
        if self.poll and self.data is None:
            raise NoDataAvailableException
        self.loop.call_soon_threadsafe(cb, self.data)

    def _schedule_data_callbacks(self) -> None:
        """Schedule a data callbacks."""
        for cb in self.data_update_cbs:
            self._schedule_data_callback(cb)

    def unregister_data_callback(self, callback) -> None:
        """Unregister a data update callback.

        :param func callback: Takes one function, which should be unregistered.
        """
        if callback in self.data_update_cbs:
            self.data_update_cbs.remove(callback)

    def register_pong_callback(self, pong_callback) -> None:
        """Register a pong callback.

        It's not real ping/pong, but a way to check if the websocket
        is still alive, by receiving an empty message.
        """
        if pong_callback not in self.pong_cbs:
            self.pong_cbs.append(pong_callback)

    def _schedule_pong_callback(self, cb) -> None:
        """Schedule a pong callback."""
        self.loop.call_soon_threadsafe(cb, self.last_ws_message)

    def _schedule_pong_callbacks(self) -> None:
        """Schedule pong callbacks."""
        for cb in self.pong_cbs:
            self._schedule_pong_callback(cb)

    def unregister_pong_callback(self, pong_callback) -> None:
        """Unregister a pong update callback.

        :param func callback: Takes one function, which should be unregistered.
        """
        if pong_callback in self.pong_cbs:
            self.pong_cbs.remove(pong_callback)

    async def connect(self) -> None:
        """Connect to the API.

        This method handles the login. Also a REST task will be started, which
        periodically polls the REST endpoint, when polling is set to true.
        """
        self._schedule_data_callbacks()

        if self.poll:
            await self.get_status()
            self.rest_task = asyncio.create_task(self._rest_task())

    async def start_listening(self) -> None:  # noqa: C901
        """Start listening to the websocket (and receive initial state)."""
        while not self.auth.ws.closed:
            try:
                msg = await self.auth.ws.receive(timeout=300)
                if msg.type in (
                    WSMsgType.CLOSE,
                    WSMsgType.CLOSING,
                    WSMsgType.CLOSED,
                ):
                    break
                if msg.type == WSMsgType.TEXT:
                    if not msg.data:
                        self.last_ws_message = datetime.datetime.now(tz=datetime.UTC)
                        _LOGGER.debug("last_ws_message:%s", self.last_ws_message)
                        self._schedule_pong_callbacks()
                    if msg.data:
                        msg_dict = msg.json()
                        if "type" in msg_dict:
                            if msg_dict["type"] in EVENT_TYPES:
                                _LOGGER.debug(
                                    "Got %s, data: %s", msg_dict["type"], msg_dict
                                )
                                self.update_data(msg_dict)
                            else:
                                _LOGGER.warning(
                                    "Received unknown ws type %s", msg_dict["type"]
                                )
                        elif "ready" in msg_dict and "connectionId" in msg_dict:
                            _LOGGER.debug(
                                "Websocket ready=%s (id='%s')",
                                msg_dict["ready"],
                                msg_dict["connectionId"],
                            )
                elif msg.type == WSMsgType.ERROR:
                    continue
            except TimeoutError as exc:
                raise TimeoutException from exc

    async def send_empty_message(self) -> None:
        """Send an empty message every 60s."""
        while True:
            await asyncio.sleep(60)
            _LOGGER.debug("ping:%s", datetime.datetime.now(tz=datetime.UTC))
            await self.auth.ws.send_str("")

    async def get_status(self) -> dict[str, MowerAttributes]:
        """Get mower status via Rest."""
        mower_list = await self.auth.get_json(AutomowerEndpoint.mowers)
        for idx, _ent in enumerate(mower_list["data"]):
            mower_list["data"][idx]["attributes"].update(
                mower_list["data"][idx]["attributes"]["settings"]
            )
            del mower_list["data"][idx]["attributes"]["settings"]
        self._data = mower_list
        self.data = mower_list_to_dictionary_dataclass(self._data)
        return self.data

    async def resume_schedule(self, mower_id: str):
        """Resume schedule.

        Remove any override on the Planner and let the mower
        resume to the schedule set by the Calendar.
        """
        body = {"data": {"type": "ResumeSchedule"}}
        url = AutomowerEndpoint.actions.format(mower_id=mower_id)
        await self.auth.post_json(url, json=body)

    async def pause_mowing(self, mower_id: str):
        """Send pause mowing command to the mower via Rest."""
        body = {"data": {"type": "Pause"}}
        url = AutomowerEndpoint.actions.format(mower_id=mower_id)
        await self.auth.post_json(url, json=body)

    async def park_until_next_schedule(self, mower_id: str):
        """Send park until next schedule command to the mower."""
        body = {"data": {"type": "ParkUntilNextSchedule"}}
        url = AutomowerEndpoint.actions.format(mower_id=mower_id)
        await self.auth.post_json(url, json=body)

    async def park_until_further_notice(self, mower_id: str):
        """Send park until further notice command to the mower."""
        body = {"data": {"type": "ParkUntilFurtherNotice"}}
        url = AutomowerEndpoint.actions.format(mower_id=mower_id)
        await self.auth.post_json(url, json=body)

    async def park_for(self, mower_id: str, duration_in_min: int):
        """Parks the mower for a period of minutes.

        The mower will drive to
        the charching station and park for the duration set by the command.
        """
        body = {
            "data": {
                "type": "Park",
                "attributes": {"duration": duration_in_min},
            }
        }
        url = AutomowerEndpoint.actions.format(mower_id=mower_id)
        await self.auth.post_json(url, json=body)

    async def start_for(self, mower_id: str, duration_in_min: int):
        """Start the mower for a period of minutes."""
        body = {
            "data": {
                "type": "Start",
                "attributes": {"duration": duration_in_min},
            }
        }
        url = AutomowerEndpoint.actions.format(mower_id=mower_id)
        await self.auth.post_json(url, json=body)

    async def set_cutting_height(self, mower_id: str, cutting_height: int):
        """Set the cutting height for the mower."""
        body = {
            "data": {
                "type": "settings",
                "attributes": {"cuttingHeight": cutting_height},
            }
        }
        url = AutomowerEndpoint.settings.format(mower_id=mower_id)
        await self.auth.post_json(url, json=body)

    async def set_cutting_height_workarea(
        self, mower_id: str, cutting_height: int, work_area_id: int
    ):
        """Set the cutting height for a specific work area."""
        body = {
            "data": {
                "type": "workArea",
                "id": work_area_id,
                "attributes": {"cuttingHeight": cutting_height},
            }
        }
        url = AutomowerEndpoint.work_area_cutting_height.format(
            mower_id=mower_id, work_area_id=work_area_id
        )
        await self.auth.patch_json(url, json=body)

    async def set_headlight_mode(
        self,
        mower_id: str,
        headlight_mode: Literal[
            HeadlightModes.ALWAYS_OFF,
            HeadlightModes.ALWAYS_ON,
            HeadlightModes.EVENING_AND_NIGHT,
            HeadlightModes.EVENING_ONLY,
        ],
    ):
        """Send headlight mode to the mower."""
        body = {
            "data": {
                "type": "settings",
                "attributes": {"headlight": {"mode": headlight_mode}},
            }
        }
        url = AutomowerEndpoint.settings.format(mower_id=mower_id)
        await self.auth.post_json(url, json=body)

    async def set_calendar(
        self,
        mower_id: str,
        task_list: list[str],
    ):
        """Send calendar task to the mower."""
        body = {
            "data": {
                "type": "calendar",
                "attributes": {"tasks": task_list},
            }
        }
        url = AutomowerEndpoint.calendar.format(mower_id=mower_id)
        await self.auth.post_json(url, json=body)

    async def switch_stay_out_zone(
        self, mower_id: str, stay_out_zone_id: str, switch: bool
    ):
        """Enable or disable a stay out zone."""
        body = {
            "data": {
                "type": "stayOutZone",
                "id": stay_out_zone_id,
                "attributes": {"enable": switch},
            }
        }
        url = AutomowerEndpoint.stay_out_zones.format(
            mower_id=mower_id, stay_out_id=stay_out_zone_id
        )
        await self.auth.patch_json(url, json=body)

<<<<<<< HEAD
    def update_data(self, new_data):
        """Update internal data, with new data from websocket.

        Empty tasks are ignored, so we always know the tasks.
        """
=======
    async def error_confirm(self, mower_id: str):
        """Confirm non-fatal mower error."""
        body = {}  # type: dict[str, str]
        url = AutomowerEndpoint.error_confirm.format(mower_id=mower_id)
        await self.auth.post_json(url, json=body)

    def _update_data(self, new_data) -> None:
>>>>>>> e52f9fa4
        if self._data is None:
            raise NoDataAvailableException
        if self._data is not None:
            for datum in self._data["data"]:
                if datum["type"] == "mower" and datum["id"] == new_data["id"]:
                    for attrib in new_data["attributes"]:
                        try:
                            tasks = new_data["attributes"]["calendar"]["tasks"]
                            if len(tasks) == 0:
                                temp_task = datum["attributes"]["calendar"]["tasks"]
                                datum["attributes"][attrib] = new_data["attributes"][
                                    attrib
                                ]
                                datum["attributes"]["calendar"]["tasks"] = temp_task
                            if len(tasks) > 0:
                                datum["attributes"][attrib] = new_data["attributes"][
                                    attrib
                                ]
                        except KeyError:  # noqa: PERF203
                            datum["attributes"][attrib] = new_data["attributes"][attrib]
        self.data = mower_list_to_dictionary_dataclass(self._data)
        self._schedule_data_callbacks()

    async def _rest_task(self) -> None:
        """Poll data periodically via Rest."""
        while True:
            await self.get_status()
            self._schedule_data_callbacks()
            await asyncio.sleep(REST_POLL_CYCLE)

    async def close(self) -> None:
        """Close the session."""
        if self.rest_task:
            if not self.rest_task.cancelled():
                self.rest_task.cancel()
            with contextlib.suppress(asyncio.CancelledError):
                await asyncio.gather(self.rest_task)<|MERGE_RESOLUTION|>--- conflicted
+++ resolved
@@ -333,21 +333,17 @@
         )
         await self.auth.patch_json(url, json=body)
 
-<<<<<<< HEAD
-    def update_data(self, new_data):
-        """Update internal data, with new data from websocket.
-
-        Empty tasks are ignored, so we always know the tasks.
-        """
-=======
-    async def error_confirm(self, mower_id: str):
+      async def error_confirm(self, mower_id: str):
         """Confirm non-fatal mower error."""
         body = {}  # type: dict[str, str]
         url = AutomowerEndpoint.error_confirm.format(mower_id=mower_id)
         await self.auth.post_json(url, json=body)
 
-    def _update_data(self, new_data) -> None:
->>>>>>> e52f9fa4
+    def update_data(self, new_data) -> None:
+        """Update internal data, with new data from websocket.
+
+        Empty tasks are ignored, so we always know the tasks.
+        """
         if self._data is None:
             raise NoDataAvailableException
         if self._data is not None:

--- conflicted
+++ resolved
@@ -412,74 +412,6 @@
             await self.get_status()
             self.rest_task = asyncio.create_task(self._rest_task())
 
-<<<<<<< HEAD
-=======
-    def add_settigs_tree(self, msg_dict: dict) -> dict:
-        """Add settings key and ignore empty calendar tasks.
-
-        Needed, because when polling the API `headlight` and `cuttingHeight` are
-        nested under the `settings` key. But when receiving a websocket message,
-        the `settings` key is missing.
-        """
-        copy_msg_dict = dict(msg_dict)
-        current_data = self._data
-        if current_data is None:
-            raise NoDataAvailableError
-        dater_iter = current_data["data"]
-        for _, current_data_mower in enumerate(dater_iter):
-            if current_data_mower["id"] == copy_msg_dict["id"]:
-                current_attributes = current_data_mower["attributes"]
-                formated_msg = {
-                    "id": current_data_mower["id"],
-                    "type": "settings-event",
-                    "attributes": {
-                        "calendar": {"tasks": current_attributes["calendar"]["tasks"]},
-                        "settings": {
-                            "cuttingHeight": current_attributes["settings"][
-                                "cuttingHeight"
-                            ],
-                            "headlight": {
-                                "mode": current_attributes["settings"]["headlight"][
-                                    "mode"
-                                ]
-                            },
-                        },
-                    },
-                }
-                new_attributes = copy_msg_dict["attributes"]
-                if len(new_attributes["calendar"]["tasks"]) > 0:
-                    formated_msg["attributes"]["calendar"]["tasks"] = copy_msg_dict[
-                        "attributes"
-                    ]["calendar"]["tasks"]
-                if "cuttingHeight" in new_attributes:
-                    formated_msg["attributes"]["settings"]["cuttingHeight"] = (
-                        copy_msg_dict["attributes"]["cuttingHeight"]
-                    )
-                if "headlight" in new_attributes:
-                    formated_msg["attributes"]["settings"]["headlight"]["mode"] = (
-                        copy_msg_dict["attributes"]["headlight"]["mode"]
-                    )
-                return formated_msg
-        return copy_msg_dict
-
-    def filter_work_area_id(self, msg_dict: dict) -> dict:
-        """Filter empty work_area_id."""
-        if not self._data:
-            raise NoDataAvailableError
-        mower_id = msg_dict["id"]
-        new_attributes = msg_dict["attributes"]
-        for mower in self._data["data"]:
-            if (
-                mower["id"] == mower_id
-                and mower["attributes"]["capabilities"]["workAreas"]
-            ):
-                new_attributes["mower"]["workAreaId"] = mower["attributes"]["mower"][
-                    "workAreaId"
-                ]
-                break
-        return msg_dict
-
->>>>>>> cf522406
     def _handle_text_message(self, msg: WSMessage) -> None:
         """Process a text message to data."""
         if not msg.data:

--- conflicted
+++ resolved
@@ -171,18 +171,11 @@
     ) -> None:
         """Set the datetime of the mower.
 
-<<<<<<< HEAD
         If the current has not tz_info, the mower_tz will be used as tz_info.
         """
         current_time = current_time or datetime.datetime.now(tz=self.mower_tz)
         if current_time.tzinfo is None:
             current_time = current_time.replace(tzinfo=self.mower_tz)
-=======
-        Timestamp in seconds from 1970-01-01. The timestamp needs to be in 24 hours in
-        the local time of the mower.
-        """
-        current_time = current_time or datetime.datetime.now()  # noqa: DTZ005
->>>>>>> 3a463661
         body = {
             "data": {
                 "type": "settings",

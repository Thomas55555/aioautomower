"""An example file to use this library."""

import asyncio
import datetime
import logging
import time
from pprint import pprint
from typing import cast

import yaml
import zoneinfo
from aiohttp import ClientSession

from aioautomower.auth import AbstractAuth
from aioautomower.const import API_BASE_URL
from aioautomower.model import MowerAttributes
from aioautomower.session import AutomowerSession
from aioautomower.utils import (
    async_get_access_token,
    convert_timestamp_to_datetime_utc,
    naive_to_aware,
    structure_token,
)

_LOGGER = logging.getLogger(__name__)

# Fill out the secrets in secrets.yaml, you can find an example
# _secrets.yaml file, which has to be renamed after filling out the secrets.

with open("./secrets.yaml", encoding="UTF-8") as file:
    secrets = yaml.safe_load(file)

CLIENT_ID = secrets["CLIENT_ID"]
CLIENT_SECRET = secrets["CLIENT_SECRET"]
CLOCK_OUT_OF_SYNC_MAX_SEC = 20
MAX_WS_RECONNECT_TIME = 600


class AsyncTokenAuth(AbstractAuth):
    """Provide Automower authentication tied to an OAuth2 based config entry."""

    def __init__(
        self,
        websession: ClientSession,
    ) -> None:
        """Initialize Husqvarna Automower auth."""
        super().__init__(websession, API_BASE_URL)
        self.token: dict = {}

    async def async_get_access_token(self) -> str:
        """Return a valid access token."""
        if not self.token:
            self.token = await async_get_access_token(CLIENT_ID, CLIENT_SECRET)
            token_structured = structure_token(self.token["access_token"])
            pprint(token_structured)
            print("Token expires at: ", token_structured.exp)
        return self.token["access_token"]

    @property
    def valid_token(self) -> bool:
        """Return if token is still valid."""
        return (
            cast(float, self.token["expires_at"])
            > time.time() + CLOCK_OUT_OF_SYNC_MAX_SEC
        )

    async def async_ensure_token_valid(self) -> None:
        """Ensure that the current token is valid."""
        if self.valid_token:
            return
        self.token = await async_get_access_token(CLIENT_ID, CLIENT_SECRET)


async def main() -> None:
    """Establish connection to mower and print states for 5 minutes."""
    websession = ClientSession()
<<<<<<< HEAD
    tz_info = zoneinfo.ZoneInfo("Africa/Abidjan")
    automower_api = AutomowerSession(
        AsyncTokenAuth(websession), mower_tz=tz_info, poll=True
    )
=======
    mower_tz = zoneinfo.ZoneInfo("Europe/Berlin")
    automower_api = AutomowerSession(AsyncTokenAuth(websession), poll=True)
>>>>>>> 40b57a2c
    await asyncio.sleep(1)
    await automower_api.connect()
    api_task = asyncio.create_task(_client_listen(automower_api))
    ping_pong_task = asyncio.create_task(_send_messages(automower_api))
    # Add a callback, can be done at any point in time and
    # multiple callbacks can be added.
    automower_api.register_data_callback(callback)
    automower_api.register_pong_callback(pong_callback)
    # pylint: disable=unused-variable
    for _mower_id in automower_api.data:
        print(
            "next start:",
            naive_to_aware(
                automower_api.data[_mower_id].planner.next_start_datetime_naive,
                mower_tz,
            ),
        )
        print(
            "from timestamp",
            convert_timestamp_to_datetime_utc(
                automower_api.data[_mower_id].planner.next_start, mower_tz
            ),
        )
        # Uncomment one or more lines above to send this command to all the mowers
        # await automower_api.commands.set_datetime(_mower_id, datetime.datetime.now())
        # await automower_api.commands.park_until_next_schedule(_mower_id)
        # await automower_api.commands.park_until_further_notice(_mower_id)
        # await automower_api.commands.resume_schedule(_mower_id)
        # await automower_api.commands.pause_mowing(_mower_id)
        # await automower_api.commands.start_in_workarea(
        #     _mower_id, 0, datetime.timedelta(minutes=30)
        # )
    await asyncio.sleep(3000)
    # The close() will stop the websocket and the token refresh tasks
    await automower_api.close()
    api_task.cancel()
    ping_pong_task.cancel()
    await websession.close()


def callback(ws_data: dict[str, MowerAttributes]):
    """Process websocket callbacks and write them to the DataUpdateCoordinator."""
    for mower_id in ws_data:
        pprint(ws_data[mower_id])


def pong_callback(ws_data: datetime.datetime):
    """Process websocket callbacks and write them to the DataUpdateCoordinator."""
    print("Last websocket info: ", ws_data)


async def _client_listen(
    automower_client: AutomowerSession,
    reconnect_time: int = 2,
) -> None:
    """Listen with the client."""
    try:
        await automower_client.auth.websocket_connect()
        await automower_client.start_listening()
    except Exception as err:  # noqa: BLE001
        # We need to guard against unknown exceptions to not crash this task.
        print("Unexpected exception: %s", err)
    while True:
        await asyncio.sleep(reconnect_time)
        reconnect_time = min(reconnect_time * 2, MAX_WS_RECONNECT_TIME)
        await _client_listen(
            automower_client=automower_client,
            reconnect_time=reconnect_time,
        )


async def _send_messages(
    automower_client: AutomowerSession,
) -> None:
    """Listen with the client."""
    try:
        await automower_client.send_empty_message()
    except Exception as err:  # noqa: BLE001
        # We need to guard against unknown exceptions to not crash this task.
        print("Unexpected exception: %s", err)


asyncio.run(main())<|MERGE_RESOLUTION|>--- conflicted
+++ resolved
@@ -74,15 +74,10 @@
 async def main() -> None:
     """Establish connection to mower and print states for 5 minutes."""
     websession = ClientSession()
-<<<<<<< HEAD
     tz_info = zoneinfo.ZoneInfo("Africa/Abidjan")
     automower_api = AutomowerSession(
         AsyncTokenAuth(websession), mower_tz=tz_info, poll=True
     )
-=======
-    mower_tz = zoneinfo.ZoneInfo("Europe/Berlin")
-    automower_api = AutomowerSession(AsyncTokenAuth(websession), poll=True)
->>>>>>> 40b57a2c
     await asyncio.sleep(1)
     await automower_api.connect()
     api_task = asyncio.create_task(_client_listen(automower_api))
